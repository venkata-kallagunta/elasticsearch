--- conflicted
+++ resolved
@@ -440,44 +440,6 @@
         return previousState;
     }
 
-<<<<<<< HEAD
-    public Engine.Create prepareCreate(SourceToParse source, long version, VersionType versionType, Engine.Operation.Origin origin) {
-        try {
-            return prepareCreate(docMapper(source.type()), source, version, versionType, origin);
-        } catch (Throwable t) {
-            verifyNotClosed(t);
-            throw t;
-        }
-    }
-
-    static Engine.Create prepareCreate(DocumentMapperForType docMapper, SourceToParse source, long version, VersionType versionType, Engine.Operation.Origin origin) {
-        long startTime = System.nanoTime();
-        ParsedDocument doc = docMapper.getDocumentMapper().parse(source);
-        if (docMapper.getMapping() != null) {
-            doc.addDynamicMappingsUpdate(docMapper.getMapping());
-        }
-        return new Engine.Create(docMapper.getDocumentMapper().uidMapper().term(doc.uid().stringValue()), doc, version, versionType, origin, startTime);
-    }
-
-    public void create(Engine.Create create) {
-        ensureWriteAllowed(create);
-        markLastWrite(create);
-        create = indexingService.preCreate(create);
-        try {
-            if (logger.isTraceEnabled()) {
-                logger.trace("index [{}][{}]{}", create.type(), create.id(), create.docs());
-            }
-            getEngine().create(create);
-            create.endTime(System.nanoTime());
-        } catch (Throwable ex) {
-            indexingService.postCreate(create, ex);
-            throw ex;
-        }
-        indexingService.postCreate(create);
-    }
-
-=======
->>>>>>> 072f6ae1
     public Engine.Index prepareIndex(SourceToParse source, long version, VersionType versionType, Engine.Operation.Origin origin) {
         try {
             return prepareIndex(docMapper(source.type()), source, version, versionType, origin);
