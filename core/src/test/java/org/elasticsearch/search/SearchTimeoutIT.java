/*
 * Licensed to Elasticsearch under one or more contributor
 * license agreements. See the NOTICE file distributed with
 * this work for additional information regarding copyright
 * ownership. Elasticsearch licenses this file to you under
 * the Apache License, Version 2.0 (the "License"); you may
 * not use this file except in compliance with the License.
 * You may obtain a copy of the License at
 *
 *    http://www.apache.org/licenses/LICENSE-2.0
 *
 * Unless required by applicable law or agreed to in writing,
 * software distributed under the License is distributed on an
 * "AS IS" BASIS, WITHOUT WARRANTIES OR CONDITIONS OF ANY
 * KIND, either express or implied.  See the License for the
 * specific language governing permissions and limitations
 * under the License.
 */

package org.elasticsearch.search;

import org.elasticsearch.action.search.SearchResponse;
import org.elasticsearch.common.settings.Settings;
import org.elasticsearch.common.unit.TimeValue;
import org.elasticsearch.plugins.Plugin;
import org.elasticsearch.plugins.ScriptPlugin;
import org.elasticsearch.script.AbstractSearchScript;
import org.elasticsearch.script.ExecutableScript;
import org.elasticsearch.script.NativeScriptFactory;
import org.elasticsearch.script.Script;
import org.elasticsearch.script.ScriptModule;
import org.elasticsearch.script.ScriptService.ScriptType;
import org.elasticsearch.test.ESIntegTestCase;

import java.util.Collection;
import java.util.Collections;
import java.util.List;
import java.util.Map;
import java.util.concurrent.TimeUnit;

import static org.elasticsearch.action.support.WriteRequest.RefreshPolicy.IMMEDIATE;
import static org.elasticsearch.index.query.QueryBuilders.scriptQuery;
import static org.hamcrest.Matchers.equalTo;

/**
 */
@ESIntegTestCase.ClusterScope(scope = ESIntegTestCase.Scope.SUITE)
public class SearchTimeoutIT extends ESIntegTestCase {

    @Override
    protected Collection<Class<? extends Plugin>> nodePlugins() {
        return Collections.singleton(ScriptedTimeoutPlugin.class);
    }

    @Override
    protected Settings nodeSettings(int nodeOrdinal) {
        return Settings.builder().put(super.nodeSettings(nodeOrdinal)).build();
    }

    public void testSimpleTimeout() throws Exception {
        client().prepareIndex("test", "type", "1").setSource("field", "value").setRefreshPolicy(IMMEDIATE).get();

        SearchResponse searchResponse = client().prepareSearch("test").setTimeout(new TimeValue(10, TimeUnit.MILLISECONDS))
                .setQuery(scriptQuery(new Script(NativeTestScriptedTimeout.TEST_NATIVE_SCRIPT_TIMEOUT, ScriptType.INLINE, "native", null)))
                .execute().actionGet();
        assertThat(searchResponse.isTimedOut(), equalTo(true));
    }

<<<<<<< HEAD
    public static class ScriptedTimeoutPlugin extends Plugin {
=======
    public static class ScriptedTimeoutPlugin extends Plugin implements ScriptPlugin {
        @Override
        public String name() {
            return "test-scripted-search-timeout";
        }

        @Override
        public String description() {
            return "Test for scripted timeouts on searches";
        }
>>>>>>> ccad99fb

        @Override
        public List<NativeScriptFactory> getNativeScripts() {
            return Collections.singletonList(new NativeTestScriptedTimeout.Factory());
        }
    }

    public static class NativeTestScriptedTimeout extends AbstractSearchScript {

        public static final String TEST_NATIVE_SCRIPT_TIMEOUT = "native_test_search_timeout_script";

        public static class Factory implements NativeScriptFactory {

            @Override
            public ExecutableScript newScript(Map<String, Object> params) {
                return new NativeTestScriptedTimeout();
            }

            @Override
            public boolean needsScores() {
                return false;
            }

            @Override
            public String getName() {
                return TEST_NATIVE_SCRIPT_TIMEOUT;
            }
        }

        @Override
        public Object run() {
            try {
                Thread.sleep(500);
            } catch (InterruptedException e) {
                throw new RuntimeException(e);
            }
            return true;
        }
    }

}<|MERGE_RESOLUTION|>--- conflicted
+++ resolved
@@ -66,21 +66,7 @@
         assertThat(searchResponse.isTimedOut(), equalTo(true));
     }
 
-<<<<<<< HEAD
-    public static class ScriptedTimeoutPlugin extends Plugin {
-=======
     public static class ScriptedTimeoutPlugin extends Plugin implements ScriptPlugin {
-        @Override
-        public String name() {
-            return "test-scripted-search-timeout";
-        }
-
-        @Override
-        public String description() {
-            return "Test for scripted timeouts on searches";
-        }
->>>>>>> ccad99fb
-
         @Override
         public List<NativeScriptFactory> getNativeScripts() {
             return Collections.singletonList(new NativeTestScriptedTimeout.Factory());
